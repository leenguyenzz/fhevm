--- conflicted
+++ resolved
@@ -15,9 +15,7 @@
 bigdecimal = "0.4.5"
 hex = "0.4"
 rand = "0.8.5"
-<<<<<<< HEAD
 paste = "1.0.15"
-=======
 rand_chacha = "0.3.1"
 strum = { version = "0.26", features = ["derive"] }
 
@@ -26,7 +24,6 @@
 tfhe = { workspace = true, features = ["x86_64-unix"] }
 [target.'cfg(target_arch = "aarch64")'.dependencies]
 tfhe = { workspace = true, features = ["aarch64-unix"] }
->>>>>>> 7215ee84
 
 [features]
 nightly-avx512 = ["tfhe/nightly-avx512"]
